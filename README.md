# HMMRNN

Hybrid **Hidden Markov Model + recurrent mixture-of-agents** tools for analysing sequential decision data, following the HMM-MoA and Tiny RNN literature.

## What lives in this branch

- **TinyMoARNN** — a compact GRU that mixes simple “agents” (model-free reward/choice, model-based, bias) to produce action logits. 【F:series_hmm_rnn/models.py†L26-L178】
- **SeriesHMMTinyMoARNN** — an HMM whose emissions are the per-phase TinyMoA heads; phase posteriors are inferred with forward–backward and used to weight the agents. 【F:series_hmm_rnn/models.py†L181-L356】
- **SeriesHMMTinyRNN** — swaps the MoA emissions for phase-specific GRU heads to obtain a smooth recurrent controller. 【F:series_hmm_rnn/models.py†L359-L511】
- **Synthetic pipeline** (`series_hmm_rnn/run_synthetic_pipeline.py`) — generates long-dwell two-step trajectories, trains both models, and exports histories/metrics ready for documentation or plotting. 【F:series_hmm_rnn/run_synthetic_pipeline.py†L1-L222】
- **Plotting helper** (`scripts/plot_synthetic_results.py`) — renders lightweight SVG training curves and accuracy comparisons directly from the JSON logs. 【F:scripts/plot_synthetic_results.py†L1-L333】

## Reproduced synthetic benchmark

<<<<<<< HEAD
The repository includes a complete, text-only reproduction of the long-dwell two-step benchmark used throughout development. Aggregate metrics, confusion matrices, and figure links are gathered in [`RESULTS.md`](RESULTS.md). 【F:RESULTS.md†L1-L96】
=======
The repository includes a complete, text-only reproduction of the long-dwell two-step benchmark used throughout development. Aggregate metrics, confusion matrices, and figure links are gathered in [`RESULTS.md`](RESULTS.md). 【F:RESULTS.md†L1-L77】
>>>>>>> 5f4425d4

Headline numbers from the default run (`results/synthetic_run1`) are:

| Model | Split | NLL | Action acc. | Phase acc. |
| --- | --- | --- | --- | --- |
| HMM-MoA | Train | 0.804 | 0.548 | 0.538 |
| HMM-MoA | Test | 0.817 | 0.553 | 0.528 |
| HMM-TinyRNN | Train | 0.586 | 0.735 | 0.993 |
| HMM-TinyRNN | Test | 0.583 | 0.746 | 0.988 |

Regenerate them with:

```bash
python -m series_hmm_rnn.run_synthetic_pipeline --epochs 50 --B 16 --T 200 --out-dir results/synthetic_run1 --device cpu
```

Add `--save-artifacts` if you also need checkpoints, posteriors, or datasets (kept out of git by default). 【F:results/results.md†L1-L40】

<<<<<<< HEAD
## Real-data demo artefacts

A demo run of the real-data pipeline (executed with the synthetic stand-in shipped in this
repository) lives in [`results/real_data/`](results/real_data/). The summary table and
links to the committed SVG figures are available in
[`results/real_data/README.md`](results/real_data/README.md), making it easy to compare
against the synthetic benchmark.

## Quickstart

### End-to-end synthetic pipeline

```bash
python -m series_hmm_rnn.run_synthetic_pipeline --epochs 10 --B 8 --T 120 --out-dir outputs/demo --device cpu
```

=======
## Quickstart

### End-to-end synthetic pipeline

```bash
python -m series_hmm_rnn.run_synthetic_pipeline --epochs 10 --B 8 --T 120 --out-dir outputs/demo --device cpu
```

>>>>>>> 5f4425d4
This command synthesises data, trains the MoA and TinyRNN heads, and stores JSON logs plus optional figures. 【F:series_hmm_rnn/run_synthetic_pipeline.py†L15-L222】

### TinyMoA-only experiments

```bash
python -m series_hmm_rnn.run_tiny_fit --epochs 10 --B 8 --T 120 --trace-out '' --device cpu
```

Use `--plot-out` and `--history-out` to export per-epoch diagnostics for bespoke analyses. 【F:series_hmm_rnn/run_tiny_fit.py†L1-L354】

<<<<<<< HEAD
### Real-data pipeline

Prepare the MixtureAgentsModels behavioural exports with SciPy (see
`scripts/convert_mixture_agents.py`) and then run:

```bash
python -m series_hmm_rnn.run_real_data_pipeline \
  --data data/mixture_agents_sessions.npz \
  --out-dir results/real_data/mixture_agents \
  --epochs 150 \
  --device cpu
```

Add `--demo-synthetic` when you just need a smoke test without the external
dataset.  The command mirrors the synthetic workflow and writes JSON histories,
metrics, and posterior traces to the requested output directory.

=======
>>>>>>> 5f4425d4
### Plotting existing runs

```bash
python scripts/plot_synthetic_results.py results/synthetic_run1 --out-dir fig --prefix synthetic_run1
```

The script emits SVG summaries suitable for git-friendly visual inspection. 【F:scripts/plot_synthetic_results.py†L1-L333】

## Repository layout

```
series_hmm_rnn/
  __init__.py
  agents.py            # MF-Reward, MF-Choice, MB, Bias agents
  data.py              # two-step synthetic generator
  models.py            # TinyMoARNN, SeriesHMMTinyMoARNN, SeriesHMMTinyRNN
  train.py             # shared train/eval loops
  run_synthetic_pipeline.py
  run_tiny_fit.py
results/
  synthetic_run1/      # default benchmark artefacts (JSON only)
  results.md           # metrics table for the benchmark
  visualizations.md    # SVG figure references
scripts/
  plot_synthetic_results.py
fig/                   # generated SVG charts (text-based)
configs/               # optional experiment configs
```

The older `run_series_experiment.py` baseline used during early prototyping is still available under `series_hmm_rnn/`. 【F:series_hmm_rnn/run_series_experiment.py†L1-L208】<|MERGE_RESOLUTION|>--- conflicted
+++ resolved
@@ -12,11 +12,7 @@
 
 ## Reproduced synthetic benchmark
 
-<<<<<<< HEAD
-The repository includes a complete, text-only reproduction of the long-dwell two-step benchmark used throughout development. Aggregate metrics, confusion matrices, and figure links are gathered in [`RESULTS.md`](RESULTS.md). 【F:RESULTS.md†L1-L96】
-=======
 The repository includes a complete, text-only reproduction of the long-dwell two-step benchmark used throughout development. Aggregate metrics, confusion matrices, and figure links are gathered in [`RESULTS.md`](RESULTS.md). 【F:RESULTS.md†L1-L77】
->>>>>>> 5f4425d4
 
 Headline numbers from the default run (`results/synthetic_run1`) are:
 
@@ -35,15 +31,6 @@
 
 Add `--save-artifacts` if you also need checkpoints, posteriors, or datasets (kept out of git by default). 【F:results/results.md†L1-L40】
 
-<<<<<<< HEAD
-## Real-data demo artefacts
-
-A demo run of the real-data pipeline (executed with the synthetic stand-in shipped in this
-repository) lives in [`results/real_data/`](results/real_data/). The summary table and
-links to the committed SVG figures are available in
-[`results/real_data/README.md`](results/real_data/README.md), making it easy to compare
-against the synthetic benchmark.
-
 ## Quickstart
 
 ### End-to-end synthetic pipeline
@@ -52,16 +39,6 @@
 python -m series_hmm_rnn.run_synthetic_pipeline --epochs 10 --B 8 --T 120 --out-dir outputs/demo --device cpu
 ```
 
-=======
-## Quickstart
-
-### End-to-end synthetic pipeline
-
-```bash
-python -m series_hmm_rnn.run_synthetic_pipeline --epochs 10 --B 8 --T 120 --out-dir outputs/demo --device cpu
-```
-
->>>>>>> 5f4425d4
 This command synthesises data, trains the MoA and TinyRNN heads, and stores JSON logs plus optional figures. 【F:series_hmm_rnn/run_synthetic_pipeline.py†L15-L222】
 
 ### TinyMoA-only experiments
@@ -72,26 +49,6 @@
 
 Use `--plot-out` and `--history-out` to export per-epoch diagnostics for bespoke analyses. 【F:series_hmm_rnn/run_tiny_fit.py†L1-L354】
 
-<<<<<<< HEAD
-### Real-data pipeline
-
-Prepare the MixtureAgentsModels behavioural exports with SciPy (see
-`scripts/convert_mixture_agents.py`) and then run:
-
-```bash
-python -m series_hmm_rnn.run_real_data_pipeline \
-  --data data/mixture_agents_sessions.npz \
-  --out-dir results/real_data/mixture_agents \
-  --epochs 150 \
-  --device cpu
-```
-
-Add `--demo-synthetic` when you just need a smoke test without the external
-dataset.  The command mirrors the synthetic workflow and writes JSON histories,
-metrics, and posterior traces to the requested output directory.
-
-=======
->>>>>>> 5f4425d4
 ### Plotting existing runs
 
 ```bash
