# SeriesHMM TinyMoA vs TinyRNN responsibility comparison

This note condenses the figures under `results/real_data/demo_fig` that expose how
the hybrid models behave internally on the demo real-data run. Each section embeds
the generated SVG and highlights the takeaways so the plots can be dropped straight
into a presentation.

## TinyMoA agent responsibility (`real_demo_agent_mix_serieshmm_tinymoa.svg`)

![SeriesHMM-TinyMoA agent mix](./demo_fig/real_demo_agent_mix_serieshmm_tinymoa.svg)

*Reading the plot*: the four trajectories correspond to the default Mixture-of-Agents
experts (MF reward, MF choice, model-based, bias). Values are normalised to sum to
one at every trial. The shaded band beneath the axes is colour-coded by the most
probable expert so you can immediately spot when responsibility shifts.

*What it shows*: in this demo session the model-based and bias experts trade off
control. The bias head dominates 107 trials while the model-based head wins 93,
leaving only small windows where the model-free components take charge. Averaged
across the run the weights settle near 0.16 (MF reward), 0.22 (MF choice), 0.30
(model-based), and 0.31 (bias), underscoring that the hybrid leans heavily on the
planning-style and static-bias policies.【F:results/real_data/demo/hmm_moa/posterior_trace.json†L1-L200】

## TinyRNN phase responsibility (`real_demo_agent_mix_hmm_tinyrnn.svg`)

![HMM-TinyRNN phase mix](./demo_fig/real_demo_agent_mix_hmm_tinyrnn.svg)

*Reading the plot*: the blue and orange lines track the SeriesHMM posterior over
the TinyRNN's two recurrent phases, while the coloured bars at the bottom flag the
ground-truth task blocks for quick alignment with experimental context.

*What it shows*: the blue phase averages 0.71 responsibility and wins 136 of the
200 trials, whereas the orange phase carries the remaining 0.29 mass across 64
trials.【374e99†L1-L3】 Responsibility switches cluster around the same probe and
reversal windows that trigger handovers between the TinyMoA bias and model-based
experts, highlighting that the neural controller mirrors those behavioural
regimes. Correlating each TinyRNN phase with the TinyMoA agent weights reveals the
mapping explicitly: the dominant (blue) state co-varies with the Mixture-of-Agent's
model-free reward and choice heads (r ≈ 0.66 and 0.57) while anti-correlating with
the bias expert, and the rarer (orange) state flips that pattern, aligning most
strongly with the bias responsibility (r ≈ 0.76).【423ce9†L1-L8】 Together these
statistics confirm that the TinyRNN moves through modes that shadow the
Mixture-of-Agents decomposition rather than inventing entirely new dynamics.

<<<<<<< HEAD
To make the comparison one-to-one with the TinyMoA breakdown, we project the
TinyRNN phase posterior onto the MoA agent space by aligning the neural phases to
the MoA latent states (permutation = [0, 1]) and taking the expectation of the
MoA per-phase agent weights under the TinyRNN responsibilities. The resulting
agent mix averages 0.20 MF reward, 0.24 MF choice, 0.31 model-based, and 0.24
bias responsibility across the session, so the recurrent head preserves the
planning-versus-bias tug-of-war despite smoothing the transitions.【F:results/real_data/demo/hmm_tinyrnn/projected_agent_mix.json†L1215-L1219】
Trial-by-trial maxima show the projected TinyRNN controller selects the
model-based expert on 158 trials and the bias head on the remaining 42, with no
windows dominated by the model-free specialists, echoing the dominance pattern in
the MoA trace but with slightly longer model-based stretches.【F:results/real_data/demo/hmm_tinyrnn/projected_agent_mix.json†L1221-L1225】

![Projected TinyRNN agent mix](./demo_fig/real_demo_agent_mix_projected_hmm_tinyrnn.svg)

*Reading the plot*: the four coloured traces reuse the MoA palette (MF reward in
blue through bias in red) so you can directly line up the projected TinyRNN
responsibilities with the genuine MoA mix above. The translucent band at the
bottom highlights which expert would be in charge if we asked the RNN to act via
the MoA basis on each trial.

*What it shows*: the green model-based segment wins long runs of trials, handing
over briefly to the red bias expert, exactly mirroring the alternation pattern in
the original MoA fit (93 model-based vs 107 bias-dominated trials).【F:results/real_data/demo/hmm_tinyrnn/projected_agent_mix.json†L1221-L1225】【F:results/real_data/demo/hmm_moa/posterior_trace.json†L1-L200】
The projection therefore makes the shared regimes visually explicit: every
switch in the TinyRNN phases that feeds more weight to the bias head corresponds
to a matching red band in the MoA figure, while the long green blocks mark the
same stretches where the MoA gating leans on its model-based planner.【F:results/real_data/demo/hmm_tinyrnn/projected_agent_mix.json†L1215-L1225】【F:results/real_data/demo/hmm_moa/posterior_trace.json†L1-L200】

=======
>>>>>>> d8e79cf6
## TinyMoA latent-state posterior (`real_demo_state_posterior_serieshmm_tinymoa.svg`)

![SeriesHMM-TinyMoA state posterior](./demo_fig/real_demo_state_posterior_serieshmm_tinymoa.svg)

The SeriesHMM backbone spends roughly 81% of the session in a single phase, with
only brief excursions into the alternate state before snapping back.【F:results/real_data/demo/hmm_moa/posterior_trace.json†L1-L200】
When the posterior does swing, it coincides with the responsibility shifts seen
above, reinforcing that the MoA gating tracks regime changes.

## TinyRNN latent-state posterior (`real_demo_state_posterior_serieshmm_tinyrnn.svg`)

![SeriesHMM-TinyRNN state posterior](./demo_fig/real_demo_state_posterior_serieshmm_tinyrnn.svg)

The TinyRNN variant discovers the same two-phase structure but allocates time
differently: the second state carries ~71% of the posterior mass, leaving the
first state to handle short bursts early in the session.【F:results/real_data/demo/hmm_tinyrnn/posterior_trace.json†L1-L200】
Contrasting the MoA and TinyRNN posteriors makes it easy to flag trials where the
two models disagree about which regime generated the observed behaviour.

To regenerate these figures after rerunning the pipeline, execute:

```bash
python scripts/plot_synthetic_results.py results/real_data/demo \
  --out-dir results/real_data/demo_fig --prefix real_demo
```

and refresh this document if you swap in a new dataset.<|MERGE_RESOLUTION|>--- conflicted
+++ resolved
@@ -42,37 +42,6 @@
 statistics confirm that the TinyRNN moves through modes that shadow the
 Mixture-of-Agents decomposition rather than inventing entirely new dynamics.
 
-<<<<<<< HEAD
-To make the comparison one-to-one with the TinyMoA breakdown, we project the
-TinyRNN phase posterior onto the MoA agent space by aligning the neural phases to
-the MoA latent states (permutation = [0, 1]) and taking the expectation of the
-MoA per-phase agent weights under the TinyRNN responsibilities. The resulting
-agent mix averages 0.20 MF reward, 0.24 MF choice, 0.31 model-based, and 0.24
-bias responsibility across the session, so the recurrent head preserves the
-planning-versus-bias tug-of-war despite smoothing the transitions.【F:results/real_data/demo/hmm_tinyrnn/projected_agent_mix.json†L1215-L1219】
-Trial-by-trial maxima show the projected TinyRNN controller selects the
-model-based expert on 158 trials and the bias head on the remaining 42, with no
-windows dominated by the model-free specialists, echoing the dominance pattern in
-the MoA trace but with slightly longer model-based stretches.【F:results/real_data/demo/hmm_tinyrnn/projected_agent_mix.json†L1221-L1225】
-
-![Projected TinyRNN agent mix](./demo_fig/real_demo_agent_mix_projected_hmm_tinyrnn.svg)
-
-*Reading the plot*: the four coloured traces reuse the MoA palette (MF reward in
-blue through bias in red) so you can directly line up the projected TinyRNN
-responsibilities with the genuine MoA mix above. The translucent band at the
-bottom highlights which expert would be in charge if we asked the RNN to act via
-the MoA basis on each trial.
-
-*What it shows*: the green model-based segment wins long runs of trials, handing
-over briefly to the red bias expert, exactly mirroring the alternation pattern in
-the original MoA fit (93 model-based vs 107 bias-dominated trials).【F:results/real_data/demo/hmm_tinyrnn/projected_agent_mix.json†L1221-L1225】【F:results/real_data/demo/hmm_moa/posterior_trace.json†L1-L200】
-The projection therefore makes the shared regimes visually explicit: every
-switch in the TinyRNN phases that feeds more weight to the bias head corresponds
-to a matching red band in the MoA figure, while the long green blocks mark the
-same stretches where the MoA gating leans on its model-based planner.【F:results/real_data/demo/hmm_tinyrnn/projected_agent_mix.json†L1215-L1225】【F:results/real_data/demo/hmm_moa/posterior_trace.json†L1-L200】
-
-=======
->>>>>>> d8e79cf6
 ## TinyMoA latent-state posterior (`real_demo_state_posterior_serieshmm_tinymoa.svg`)
 
 ![SeriesHMM-TinyMoA state posterior](./demo_fig/real_demo_state_posterior_serieshmm_tinymoa.svg)
