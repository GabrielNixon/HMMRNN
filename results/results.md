<<<<<<< HEAD
# Synthetic HMM-MoA vs HMM-TinyRNN Results
=======
# Synthetic SeriesHMM TinyMoA vs TinyRNN Results
>>>>>>> 47acfe49

This run executes `series_hmm_rnn.run_synthetic_pipeline` with the following key arguments:

- Epochs: 50
- Batch size (trajectories): 16
- Sequence length: 200
- Hidden units: 6 for both emissions
- Temperature (tau): 1.25
- Stickiness: 0.97
- Device: CPU

Textual logs for this run live under [`results/synthetic_run1/`](synthetic_run1/).

## Evaluation metrics

| Model | Split | NLL | Action accuracy | Phase accuracy |
| --- | --- | --- | --- | --- |
| SeriesHMM-TinyMoA | Train | 0.804 | 0.548 | 0.538 |
| SeriesHMM-TinyMoA | Test | 0.817 | 0.553 | 0.528 |
| SeriesHMM-TinyRNN | Train | 0.586 | 0.735 | 0.993 |
| SeriesHMM-TinyRNN | Test | 0.583 | 0.746 | 0.988 |

Confusion matrices for the phase alignment can be found in [`hmm_moa/metrics.json`](synthetic_run1/hmm_moa/metrics.json) and [`hmm_tinyrnn/metrics.json`](synthetic_run1/hmm_tinyrnn/metrics.json).

## Reproducing

To regenerate these numbers without producing binary artefacts, run

```
python -m series_hmm_rnn.run_synthetic_pipeline --epochs 50 --B 16 --T 200 --out-dir results/synthetic_run1 --device cpu
```

If you do need checkpoints, posterior dumps, or the raw simulated datasets, append `--save-artifacts` to the command above. Binary blobs will then be written locally but they remain `.gitignore`d so they are not accidentally committed.<|MERGE_RESOLUTION|>--- conflicted
+++ resolved
@@ -1,8 +1,4 @@
-<<<<<<< HEAD
-# Synthetic HMM-MoA vs HMM-TinyRNN Results
-=======
 # Synthetic SeriesHMM TinyMoA vs TinyRNN Results
->>>>>>> 47acfe49
 
 This run executes `series_hmm_rnn.run_synthetic_pipeline` with the following key arguments:
 
