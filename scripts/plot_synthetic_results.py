--- conflicted
+++ resolved
@@ -43,14 +43,6 @@
         return json.load(handle)
 
 
-<<<<<<< HEAD
-def load_posterior_trace(path: Path) -> Mapping[str, object]:
-    with path.open("r", encoding="utf-8") as handle:
-        return json.load(handle)
-
-
-=======
->>>>>>> 31990503
 def _linear_ticks(min_value: float, max_value: float, count: int = 5) -> List[float]:
     if math.isclose(min_value, max_value):
         min_value -= 0.5
@@ -276,55 +268,6 @@
     out_path.write_text("\n".join(svg_parts), encoding="utf-8")
 
 
-<<<<<<< HEAD
-def _slugify(label: str) -> str:
-    cleaned = re.sub(r"[^0-9a-zA-Z]+", "_", label.lower()).strip("_")
-    return cleaned or "series"
-
-
-def plot_trial_history_panel(entry: Mapping[str, object], *, lags: int, out_path: Path) -> None:
-    combos = [
-        ("common_reward", "Common reward", "#E45756", None),
-        ("common_omission", "Common omission", "#E45756", "6 3"),
-        ("rare_reward", "Rare reward", "#4C78A8", None),
-        ("rare_omission", "Rare omission", "#4C78A8", "6 3"),
-    ]
-
-    values = []
-    for key, _, _, _ in combos:
-        seq = entry.get(key)
-        if isinstance(seq, Sequence):
-            values.append([float(v) for v in seq])
-        else:
-            values.append([])
-
-    if not any(series for series in values):
-        return
-
-    plot_width = 480
-    plot_height = 320
-    margin_left, margin_right = 70, 40
-    margin_top, margin_bottom = 45, 60
-    inner_width = plot_width - margin_left - margin_right
-    inner_height = plot_height - margin_top - margin_bottom
-
-    if lags <= 0:
-        return
-
-    if lags == 1:
-        x_coords = [margin_left + inner_width / 2]
-    else:
-        x_coords = [margin_left + inner_width * idx / (lags - 1) for idx in range(lags)]
-
-    abs_max = 0.0
-    for series in values:
-        for coeff in series:
-            abs_max = max(abs_max, abs(coeff))
-    if math.isclose(abs_max, 0.0):
-        abs_max = 1.0
-    y_max = abs_max * 1.05
-    y_min = -y_max
-=======
 def plot_trial_history(
     history: Mapping[str, object],
     metric: str,
@@ -367,7 +310,6 @@
     if math.isclose(y_min, y_max):
         y_min -= 0.5
         y_max += 0.5
->>>>>>> 31990503
 
     def scale_y(value: float) -> float:
         return plot_height - margin_bottom - (value - y_min) / (y_max - y_min) * inner_height
@@ -377,148 +319,10 @@
     svg_parts = [
         f'<svg xmlns="http://www.w3.org/2000/svg" width="{plot_width}" height="{plot_height}">',
         f'<rect x="0" y="0" width="100%" height="100%" fill="#ffffff"/>',
-<<<<<<< HEAD
-        f'<text x="{plot_width / 2}" y="24" text-anchor="middle" font-size="16" font-family="sans-serif">{entry.get("label", "Series")}</text>',
-        f'<text x="{margin_left / 2}" y="{plot_height / 2}" transform="rotate(-90 {margin_left / 2},{plot_height / 2})" text-anchor="middle" font-size="12" font-family="sans-serif">Stay log-odds</text>',
-        f'<text x="{plot_width / 2}" y="{plot_height - 20}" text-anchor="middle" font-size="12" font-family="sans-serif">Trials back</text>',
-        f'<line x1="{margin_left}" y1="{plot_height - margin_bottom}" x2="{plot_width - margin_right}" y2="{plot_height - margin_bottom}" stroke="#000"/>',
-        f'<line x1="{margin_left}" y1="{margin_top}" x2="{margin_left}" y2="{plot_height - margin_bottom}" stroke="#000"/>',
-        f'<line x1="{margin_left}" y1="{scale_y(0):.2f}" x2="{plot_width - margin_right}" y2="{scale_y(0):.2f}" stroke="#bbbbbb"/>',
-    ]
-
-    for tick in y_ticks:
-        y = scale_y(tick)
-        svg_parts.append(
-            f'<line x1="{margin_left}" y1="{y:.2f}" x2="{plot_width - margin_right}" y2="{y:.2f}" stroke="#e0e0e0" stroke-dasharray="4 4"/>'
-        )
-        svg_parts.append(
-            f'<text x="{margin_left - 10}" y="{y + 4:.2f}" text-anchor="end" font-size="11" font-family="sans-serif">{_format_float(tick)}</text>'
-        )
-
-    for idx, (key, _, color, dash) in enumerate(combos):
-        coeffs = values[idx]
-        if not coeffs:
-            continue
-        coords = " ".join(f"{x_coords[i]:.2f},{scale_y(val):.2f}" for i, val in enumerate(coeffs))
-        dash_attr = f' stroke-dasharray="{dash}"' if dash else ""
-        svg_parts.append(
-            f'<polyline fill="none" stroke="{color}" stroke-width="2"{dash_attr} points="{coords}"/>'
-        )
-        for i, val in enumerate(coeffs):
-            svg_parts.append(
-                f'<circle cx="{x_coords[i]:.2f}" cy="{scale_y(val):.2f}" r="3" fill="{color}"/>'
-            )
-
-    legend_x = plot_width - margin_right + 5
-    legend_y = margin_top
-    for idx, (_, legend_label, color, dash) in enumerate(combos):
-        dash_attr = f' stroke-dasharray="{dash}"' if dash else ""
-        svg_parts.append(
-            f'<line x1="{legend_x}" y1="{legend_y + idx * 18}" x2="{legend_x + 18}" y2="{legend_y + idx * 18}" stroke="{color}" stroke-width="2"{dash_attr}/>'
-        )
-        svg_parts.append(
-            f'<text x="{legend_x + 22}" y="{legend_y + idx * 18 + 4}" font-size="11" font-family="sans-serif">{legend_label}</text>'
-        )
-
-    for i, x in enumerate(x_coords):
-        svg_parts.append(
-            f'<text x="{x:.2f}" y="{plot_height - margin_bottom + 16}" text-anchor="middle" font-size="11" font-family="sans-serif">{i + 1}</text>'
-        )
-
-    svg_parts.append("</svg>")
-
-    out_path.parent.mkdir(parents=True, exist_ok=True)
-    out_path.write_text("\n".join(svg_parts), encoding="utf-8")
-
-
-def _compute_agent_mix(posterior_entry: Mapping[str, object]) -> List[List[float]]:
-    posterior = posterior_entry.get("posterior")
-    gating = posterior_entry.get("gating")
-    if not (isinstance(posterior, Sequence) and isinstance(gating, Sequence)):
-        return []
-
-    mixture: List[List[float]] = []
-    for t, (gamma_t, gate_t) in enumerate(zip(posterior, gating)):
-        if not (isinstance(gamma_t, Sequence) and isinstance(gate_t, Sequence)):
-            continue
-        if gate_t and isinstance(gate_t[0], Sequence):
-            weights = [0.0 for _ in range(len(gate_t[0]))]
-        else:
-            weights = []
-        for state_idx, gamma_val in enumerate(gamma_t):
-            if state_idx >= len(gate_t):
-                break
-            gate_state = gate_t[state_idx]
-            if not isinstance(gate_state, Sequence):
-                continue
-            for agent_idx, gate_val in enumerate(gate_state):
-                if agent_idx >= len(weights):
-                    weights.extend([0.0] * (agent_idx + 1 - len(weights)))
-                weights[agent_idx] += float(gamma_val) * float(gate_val)
-        if weights:
-            total = sum(weights)
-            if total > 0:
-                weights = [w / total for w in weights]
-        if weights:
-            mixture.append(weights)
-    return mixture
-
-
-def plot_mixture_dynamics(
-    values: Sequence[Sequence[float]],
-    labels: Sequence[str],
-    *,
-    title: str,
-    band_label: str,
-    out_path: Path,
-) -> None:
-    if not values:
-        return
-
-    trials = len(values)
-    agents = len(values[0]) if values[0] else 0
-    if trials == 0 or agents == 0:
-        return
-
-    plot_width = 640
-    plot_height = 420
-    margin_left = 60
-    margin_right = 30
-    margin_top = 40
-    margin_bottom = 60
-    band_height = 40
-    band_gap = 20
-
-    inner_width = plot_width - margin_left - margin_right
-    main_bottom = margin_bottom + band_height + band_gap
-    inner_height = plot_height - margin_top - main_bottom
-    if inner_height <= 0:
-        inner_height = plot_height * 0.5
-
-    def scale_x(index: int) -> float:
-        if trials <= 1:
-            return margin_left + inner_width / 2
-        return margin_left + inner_width * index / (trials - 1)
-
-    def scale_y(value: float) -> float:
-        return plot_height - main_bottom - value * inner_height
-
-    x_ticks = _linear_ticks(1, trials, count=min(6, trials))
-    y_ticks = _linear_ticks(0.0, 1.0)
-
-    svg_parts = [
-        f'<svg xmlns="http://www.w3.org/2000/svg" width="{plot_width}" height="{plot_height}">',
-        f'<rect x="0" y="0" width="{plot_width}" height="{plot_height}" fill="#ffffff"/>',
-        f'<text x="{plot_width / 2}" y="24" text-anchor="middle" font-size="16" font-family="sans-serif">{title}</text>',
-        f'<text x="{margin_left / 2}" y="{margin_top + inner_height / 2}" transform="rotate(-90 {margin_left / 2},{margin_top + inner_height / 2})" text-anchor="middle" font-size="12" font-family="sans-serif">Mixture weight</text>',
-        f'<line x1="{margin_left}" y1="{plot_height - main_bottom}" x2="{plot_width - margin_right}" y2="{plot_height - main_bottom}" stroke="#000"/>',
-        f'<line x1="{margin_left}" y1="{margin_top}" x2="{margin_left}" y2="{plot_height - main_bottom}" stroke="#000"/>',
-=======
         f'<text x="{plot_width / 2}" y="24" text-anchor="middle" font-size="16" font-family="sans-serif">{title}</text>',
         f'<text x="{margin_left / 2}" y="{plot_height / 2}" transform="rotate(-90 {margin_left / 2},{plot_height / 2})" text-anchor="middle" font-size="12" font-family="sans-serif">Coefficient</text>',
         f'<line x1="{margin_left}" y1="{plot_height - margin_bottom}" x2="{plot_width - margin_right}" y2="{plot_height - margin_bottom}" stroke="#000"/>',
         f'<line x1="{margin_left}" y1="{margin_top}" x2="{margin_left}" y2="{plot_height - margin_bottom}" stroke="#000"/>',
->>>>>>> 31990503
     ]
 
     for tick in y_ticks:
@@ -530,32 +334,6 @@
             f'<text x="{margin_left - 10}" y="{y + 4:.2f}" text-anchor="end" font-size="11" font-family="sans-serif">{_format_float(tick)}</text>'
         )
 
-<<<<<<< HEAD
-    for tick in x_ticks:
-        idx = max(0, min(trials - 1, int(round(tick - 1))))
-        x = scale_x(idx)
-        svg_parts.append(
-            f'<text x="{x:.2f}" y="{plot_height - margin_bottom + 18}" text-anchor="middle" font-size="11" font-family="sans-serif">{_format_float(tick)}</text>'
-        )
-
-    for agent_idx in range(agents):
-        color = COLOR_PALETTE[agent_idx % len(COLOR_PALETTE)]
-        coords = " ".join(
-            f"{scale_x(t):.2f},{scale_y(values[t][agent_idx]):.2f}"
-            for t in range(trials)
-        )
-        svg_parts.append(
-            f'<polyline fill="none" stroke="{color}" stroke-width="2" points="{coords}"/>'
-        )
-        for t in range(trials):
-            svg_parts.append(
-                f'<circle cx="{scale_x(t):.2f}" cy="{scale_y(values[t][agent_idx]):.2f}" r="2.5" fill="{color}"/>'
-            )
-
-    legend_x = plot_width - margin_right - 120
-    legend_y = margin_top
-    for idx, label in enumerate(labels):
-=======
     for idx, (label, values) in enumerate(usable):
         color = COLOR_PALETTE[idx % len(COLOR_PALETTE)]
         coords = " ".join(f"{x_coords[i]:.2f},{scale_y(val):.2f}" for i, val in enumerate(values))
@@ -570,7 +348,6 @@
     legend_x = margin_left + 10
     legend_y = margin_top + 10
     for idx, (label, _) in enumerate(usable):
->>>>>>> 31990503
         color = COLOR_PALETTE[idx % len(COLOR_PALETTE)]
         svg_parts.append(
             f'<rect x="{legend_x}" y="{legend_y + idx * 18}" width="12" height="12" fill="{color}"/>'
@@ -579,35 +356,11 @@
             f'<text x="{legend_x + 18}" y="{legend_y + idx * 18 + 10}" font-size="11" font-family="sans-serif">{label}</text>'
         )
 
-<<<<<<< HEAD
-    dominant = [max(range(agents), key=lambda idx: values[t][idx]) for t in range(trials)]
-    band_top = plot_height - margin_bottom - band_height
-    band_width = inner_width / max(1, trials)
-    for t, agent_idx in enumerate(dominant):
-        color = COLOR_PALETTE[agent_idx % len(COLOR_PALETTE)]
-        x = margin_left + band_width * t
-        svg_parts.append(
-            f'<rect x="{x:.2f}" y="{band_top:.2f}" width="{band_width + 0.5:.2f}" height="{band_height:.2f}" fill="{color}" opacity="0.35"/>'
-        )
-
-    svg_parts.append(
-        f'<rect x="{margin_left}" y="{band_top - 22:.2f}" width="160" height="18" fill="none" stroke="none"/>'
-    )
-    svg_parts.append(
-        f'<text x="{margin_left}" y="{band_top - 8:.2f}" font-size="12" font-family="sans-serif">{band_label}</text>'
-    )
-
-    svg_parts.append(
-        f'<text x="{margin_left + inner_width / 2}" y="{plot_height - margin_bottom + 40}" text-anchor="middle" font-size="12" font-family="sans-serif">Trial index</text>'
-    )
-
-=======
     for i, x in enumerate(x_coords):
         svg_parts.append(
             f'<text x="{x:.2f}" y="{plot_height - margin_bottom + 18}" text-anchor="middle" font-size="11" font-family="sans-serif">lag {i + 1}</text>'
         )
 
->>>>>>> 31990503
     svg_parts.append("</svg>")
 
     out_path.parent.mkdir(parents=True, exist_ok=True)
@@ -694,67 +447,6 @@
     trial_history_path = args.run_dir / "trial_history.json"
     if trial_history_path.exists():
         history = load_trial_history(trial_history_path)
-<<<<<<< HEAD
-        series = history.get("series")
-        lags = int(history.get("lags", 0))
-        if isinstance(series, Sequence) and lags > 0:
-            for entry in series:
-                if not isinstance(entry, Mapping):
-                    continue
-                label = str(entry.get("label", "Series"))
-                slug = _slugify(label)
-                out_path = args.out_dir / f"{prefix}_trial_history_{slug}.svg"
-                plot_trial_history_panel(entry, lags=lags, out_path=out_path)
-
-    agent_defaults = ["MF Reward", "MF Choice", "Model-based", "Bias"]
-    for run in runs:
-        posterior_entry = run.get("posterior")
-        if not isinstance(posterior_entry, Mapping):
-            continue
-        label = str(posterior_entry.get("label", run.get("label", "Run")))
-        slug = _slugify(label)
-        gating_mix = _compute_agent_mix(posterior_entry)
-        if gating_mix:
-            agent_count = len(gating_mix[0])
-            if agent_count == len(agent_defaults):
-                labels = agent_defaults
-            else:
-                labels = [f"Agent {idx + 1}" for idx in range(agent_count)]
-            plot_mixture_dynamics(
-                gating_mix,
-                labels,
-                title=f"{label} agent responsibilities",
-                band_label="Dominant agent",
-                out_path=args.out_dir / f"{prefix}_agent_mix_{slug}.svg",
-            )
-
-        posterior = posterior_entry.get("posterior")
-        if not isinstance(posterior, Sequence) or not posterior:
-            continue
-        first = posterior[0]
-        if not isinstance(first, Sequence) or not first:
-            continue
-        state_count = len(first)
-        permutation = posterior_entry.get("best_permutation")
-        values: List[List[float]] = []
-        for row in posterior:
-            if not isinstance(row, Sequence):
-                continue
-            row_vals = [float(val) for val in row[:state_count]]
-            values.append(row_vals)
-        if permutation and isinstance(permutation, Sequence) and len(permutation) == state_count:
-            permuted: List[List[float]] = []
-            for row in values:
-                permuted.append([row[idx] for idx in permutation])
-            values = permuted
-        state_labels = [f"State {idx + 1}" for idx in range(state_count)]
-        plot_mixture_dynamics(
-            values,
-            state_labels,
-            title=f"{label} state posterior",
-            band_label="Dominant state",
-            out_path=args.out_dir / f"{prefix}_state_posterior_{slug}.svg",
-=======
         plot_trial_history(
             history,
             metric="reward",
@@ -772,7 +464,6 @@
             metric="interaction",
             title="Trial-history regression (choice × reward)",
             out_path=args.out_dir / f"{prefix}_trial_history_interaction.svg",
->>>>>>> 31990503
         )
 
 
