"""Generate lightweight SVG visualisations for synthetic pipeline runs.

The script reads the ``history.json`` and ``metrics.json`` files emitted by
``series_hmm_rnn.run_synthetic_pipeline`` and writes a handful of SVG figures
without relying on heavy plotting libraries (useful in network-restricted
environments).  The SVGs are intentionally simple so they can be embedded in
Markdown reports.
"""

from __future__ import annotations

import argparse
import json
import math
import re
from pathlib import Path
from typing import Iterable, List, Mapping, Sequence

COLOR_PALETTE = [
    "#4C78A8",
    "#F58518",
    "#54A24B",
    "#E45756",
    "#72B7B2",
    "#FF9DA6",
    "#9C755F",
    "#79706E",
]


def load_history(path: Path) -> Sequence[Mapping[str, float]]:
    with path.open("r", encoding="utf-8") as handle:
        return json.load(handle)


def load_metrics(path: Path) -> Mapping[str, Mapping[str, float]]:
    with path.open("r", encoding="utf-8") as handle:
        return json.load(handle)


def load_trial_history(path: Path) -> Mapping[str, object]:
    with path.open("r", encoding="utf-8") as handle:
        return json.load(handle)


def _linear_ticks(min_value: float, max_value: float, count: int = 5) -> List[float]:
    if math.isclose(min_value, max_value):
        min_value -= 0.5
        max_value += 0.5
    if math.isclose(min_value, round(min_value)) and math.isclose(max_value, round(max_value)):
        min_int = int(round(min_value))
        max_int = int(round(max_value))
        if count <= 1:
            return [float(min_int)]
        step = (max_int - min_int) / (count - 1)
        ticks = [min_int + round(step * i) for i in range(count)]
        ticks[-1] = max_int
        return [float(value) for value in ticks]
    step = (max_value - min_value) / max(1, count - 1)
    return [min_value + i * step for i in range(count)]


def _format_float(value: float) -> str:
    if math.isclose(value, round(value)):
        return f"{int(round(value))}"
    if abs(value) >= 1:
        return f"{value:.2f}"
    return f"{value:.3f}"


def line_plot(
    histories: Sequence[Mapping[str, object]],
    metric: str,
    title: str,
    ylabel: str,
    out_path: Path,
) -> None:
    plot_width = 640
    plot_height = 360
    margin_left, margin_bottom, margin_top, margin_right = 60, 50, 30, 20
    inner_width = plot_width - margin_left - margin_right
    inner_height = plot_height - margin_top - margin_bottom

    points = []
    labels: List[str] = []
    for entry in histories:
        history = entry.get("history", [])
        if not isinstance(history, Iterable):
            continue
        filtered = [record for record in history if isinstance(record, Mapping) and metric in record]
        if not filtered:
            continue
        epochs = [record["epoch"] for record in filtered]
        values = [record[metric] for record in filtered]
        labels.append(str(entry.get("label", "Run")))
        points.append((epochs, values))

    if not points:
        return

    x_min = min(min(series[0]) for series in points)
    x_max = max(max(series[0]) for series in points)
    y_min = min(min(series[1]) for series in points)
    y_max = max(max(series[1]) for series in points)

    if math.isclose(x_min, x_max):
        x_min -= 0.5
        x_max += 0.5
    if metric.endswith("accuracy"):
        y_min = min(y_min, 0.0)
        y_max = max(y_max, 1.0)
    if math.isclose(y_min, y_max):
        y_min -= 0.5
        y_max += 0.5

    def scale_x(value: float) -> float:
        return margin_left + (value - x_min) / (x_max - x_min) * inner_width

    def scale_y(value: float) -> float:
        return plot_height - margin_bottom - (value - y_min) / (y_max - y_min) * inner_height

    max_epochs = max(len(series[0]) for series in points)
    x_ticks = _linear_ticks(x_min, x_max, count=min(6, max_epochs))
    y_ticks = _linear_ticks(y_min, y_max)

    svg_parts = [
        f'<svg xmlns="http://www.w3.org/2000/svg" width="{plot_width}" height="{plot_height}">',
        f'<rect x="0" y="0" width="{plot_width}" height="{plot_height}" fill="#ffffff"/>',
        f'<text x="{plot_width / 2}" y="20" text-anchor="middle" font-size="16" font-family="sans-serif">{title}</text>',
        f'<text x="{margin_left / 2}" y="{plot_height / 2}" transform="rotate(-90 {margin_left / 2},{plot_height / 2})" text-anchor="middle" font-size="12" font-family="sans-serif">{ylabel}</text>',
        f'<line x1="{margin_left}" y1="{plot_height - margin_bottom}" x2="{plot_width - margin_right}" y2="{plot_height - margin_bottom}" stroke="#000"/>',
        f'<line x1="{margin_left}" y1="{margin_top}" x2="{margin_left}" y2="{plot_height - margin_bottom}" stroke="#000"/>',
    ]

    # Grid and tick labels
    for tick in x_ticks:
        x = scale_x(tick)
        svg_parts.append(
            f'<line x1="{x}" y1="{margin_top}" x2="{x}" y2="{plot_height - margin_bottom}" stroke="#e0e0e0" stroke-dasharray="4 4"/>'
        )
        svg_parts.append(
            f'<text x="{x}" y="{plot_height - margin_bottom + 20}" text-anchor="middle" font-size="11" font-family="sans-serif">{_format_float(tick)}</text>'
        )

    for tick in y_ticks:
        y = scale_y(tick)
        svg_parts.append(
            f'<line x1="{margin_left}" y1="{y}" x2="{plot_width - margin_right}" y2="{y}" stroke="#e0e0e0" stroke-dasharray="4 4"/>'
        )
        svg_parts.append(
            f'<text x="{margin_left - 10}" y="{y + 4}" text-anchor="end" font-size="11" font-family="sans-serif">{_format_float(tick)}</text>'
        )

    # Plot lines
    for idx, (epochs, values) in enumerate(points):
        color = COLOR_PALETTE[idx % len(COLOR_PALETTE)]
        coords = " ".join(
            f"{scale_x(float(x)):.2f},{scale_y(float(y)):.2f}" for x, y in zip(epochs, values)
        )
        svg_parts.append(
            f'<polyline fill="none" stroke="{color}" stroke-width="2" points="{coords}"/>'
        )
        for x, y in zip(epochs, values):
            svg_parts.append(
                f'<circle cx="{scale_x(float(x)):.2f}" cy="{scale_y(float(y)):.2f}" r="3" fill="{color}"/>'
            )

    # Legend
    legend_x = margin_left + 10
    legend_y = margin_top + 10
    for idx, label in enumerate(labels):
        color = COLOR_PALETTE[idx % len(COLOR_PALETTE)]
        svg_parts.append(
            f'<rect x="{legend_x}" y="{legend_y + idx * 18}" width="12" height="12" fill="{color}"/>'
        )
        svg_parts.append(
            f'<text x="{legend_x + 18}" y="{legend_y + idx * 18 + 10}" font-size="11" font-family="sans-serif">{label}</text>'
        )

    svg_parts.append("</svg>")

    out_path.parent.mkdir(parents=True, exist_ok=True)
    out_path.write_text("\n".join(svg_parts), encoding="utf-8")


def bar_chart(
    runs: Sequence[Mapping[str, object]],
    metric: str,
    title: str,
    ylabel: str,
    out_path: Path,
) -> None:
    categories: List[str] = []
    values: List[float] = []
    for entry in runs:
        label = str(entry.get("label", "Run"))
        metrics = entry.get("metrics", {})
        if not isinstance(metrics, Mapping):
            continue
        for split in ("train", "test"):
            split_metrics = metrics.get(split, {})
            if isinstance(split_metrics, Mapping) and metric in split_metrics:
                categories.append(f"{label} ({split})")
                values.append(float(split_metrics[metric]))

    if not values:
        return

    plot_width = 640
    plot_height = 360
    margin_left, margin_bottom, margin_top, margin_right = 80, 60, 30, 20
    inner_width = plot_width - margin_left - margin_right
    inner_height = plot_height - margin_top - margin_bottom

    y_min = min(values)
    y_max = max(values)
    if metric.endswith("accuracy"):
        y_min = min(y_min, 0.0)
        y_max = max(y_max, 1.0)
    if math.isclose(y_min, y_max):
        y_min -= 0.5
        y_max += 0.5

    y_ticks = _linear_ticks(y_min, y_max)

    svg_parts = [
        f'<svg xmlns="http://www.w3.org/2000/svg" width="{plot_width}" height="{plot_height}">',
        f'<rect x="0" y="0" width="{plot_width}" height="{plot_height}" fill="#ffffff"/>',
        f'<text x="{plot_width / 2}" y="20" text-anchor="middle" font-size="16" font-family="sans-serif">{title}</text>',
        f'<text x="{margin_left / 2}" y="{plot_height / 2}" transform="rotate(-90 {margin_left / 2},{plot_height / 2})" text-anchor="middle" font-size="12" font-family="sans-serif">{ylabel}</text>',
        f'<line x1="{margin_left}" y1="{plot_height - margin_bottom}" x2="{plot_width - margin_right}" y2="{plot_height - margin_bottom}" stroke="#000"/>',
        f'<line x1="{margin_left}" y1="{margin_top}" x2="{margin_left}" y2="{plot_height - margin_bottom}" stroke="#000"/>',
    ]

    def scale_y(value: float) -> float:
        return plot_height - margin_bottom - (value - y_min) / (y_max - y_min) * inner_height

    for tick in y_ticks:
        y = scale_y(tick)
        svg_parts.append(
            f'<line x1="{margin_left}" y1="{y}" x2="{plot_width - margin_right}" y2="{y}" stroke="#e0e0e0" stroke-dasharray="4 4"/>'
        )
        svg_parts.append(
            f'<text x="{margin_left - 10}" y="{y + 4}" text-anchor="end" font-size="11" font-family="sans-serif">{_format_float(tick)}</text>'
        )

    bar_width = inner_width / max(1, len(values)) * 0.6
    spacing = inner_width / max(1, len(values))

    for idx, (category, value) in enumerate(zip(categories, values)):
        color = COLOR_PALETTE[idx % len(COLOR_PALETTE)]
        x = margin_left + spacing * idx + (spacing - bar_width) / 2
        y = scale_y(value)
        height = plot_height - margin_bottom - y
        svg_parts.append(
            f'<rect x="{x}" y="{y}" width="{bar_width}" height="{height}" fill="{color}"/>'
        )
        svg_parts.append(
            f'<text x="{x + bar_width / 2}" y="{y - 5}" text-anchor="middle" font-size="11" font-family="sans-serif">{value:.3f}</text>'
        )
        svg_parts.append(
            f'<text x="{x + bar_width / 2}" y="{plot_height - margin_bottom + 15}" text-anchor="middle" font-size="11" font-family="sans-serif">{category}</text>'
        )

    svg_parts.append("</svg>")

    out_path.parent.mkdir(parents=True, exist_ok=True)
    out_path.write_text("\n".join(svg_parts), encoding="utf-8")


<<<<<<< HEAD
def _slugify(label: str) -> str:
    cleaned = re.sub(r"[^0-9a-zA-Z]+", "_", label.lower()).strip("_")
    return cleaned or "series"


def plot_trial_history_panel(entry: Mapping[str, object], *, lags: int, out_path: Path) -> None:
    combos = [
        ("common_reward", "Common reward", "#E45756", None),
        ("common_omission", "Common omission", "#E45756", "6 3"),
        ("rare_reward", "Rare reward", "#4C78A8", None),
        ("rare_omission", "Rare omission", "#4C78A8", "6 3"),
    ]

    values = []
    for key, _, _, _ in combos:
        seq = entry.get(key)
        if isinstance(seq, Sequence):
            values.append([float(v) for v in seq])
        else:
            values.append([])

    if not any(series for series in values):
        return

    plot_width = 480
    plot_height = 320
    margin_left, margin_right = 70, 40
    margin_top, margin_bottom = 45, 60
    inner_width = plot_width - margin_left - margin_right
    inner_height = plot_height - margin_top - margin_bottom

    if lags <= 0:
        return

    if lags == 1:
        x_coords = [margin_left + inner_width / 2]
    else:
        x_coords = [margin_left + inner_width * idx / (lags - 1) for idx in range(lags)]

    abs_max = 0.0
    for series in values:
        for coeff in series:
            abs_max = max(abs_max, abs(coeff))
    if math.isclose(abs_max, 0.0):
        abs_max = 1.0
    y_max = abs_max * 1.05
    y_min = -y_max
=======
def plot_trial_history(
    history: Mapping[str, object],
    metric: str,
    title: str,
    out_path: Path,
) -> None:
    series = history.get("series")
    if not isinstance(series, Sequence):
        return
    usable = []
    for entry in series:
        if not isinstance(entry, Mapping):
            continue
        coeffs = entry.get(metric)
        if isinstance(coeffs, Sequence) and coeffs:
            usable.append((str(entry.get("label", "Series")), [float(v) for v in coeffs]))
    if not usable:
        return

    lags = int(history.get("lags", len(usable[0][1])))
    if lags <= 0:
        return

    plot_width = 720
    plot_height = 360
    margin_left, margin_right = 70, 80
    margin_top, margin_bottom = 50, 70
    inner_width = plot_width - margin_left - margin_right
    inner_height = plot_height - margin_top - margin_bottom

    x_coords: List[float] = []
    if lags == 1:
        x_coords = [margin_left + inner_width / 2]
    else:
        for idx in range(lags):
            x_coords.append(margin_left + inner_width * idx / (lags - 1))

    y_min = min(min(values) for _, values in usable)
    y_max = max(max(values) for _, values in usable)
    if math.isclose(y_min, y_max):
        y_min -= 0.5
        y_max += 0.5
>>>>>>> 4f62416e

    def scale_y(value: float) -> float:
        return plot_height - margin_bottom - (value - y_min) / (y_max - y_min) * inner_height

    y_ticks = _linear_ticks(y_min, y_max)

    svg_parts = [
        f'<svg xmlns="http://www.w3.org/2000/svg" width="{plot_width}" height="{plot_height}">',
        f'<rect x="0" y="0" width="100%" height="100%" fill="#ffffff"/>',
<<<<<<< HEAD
        f'<text x="{plot_width / 2}" y="24" text-anchor="middle" font-size="16" font-family="sans-serif">{entry.get("label", "Series")}</text>',
        f'<text x="{margin_left / 2}" y="{plot_height / 2}" transform="rotate(-90 {margin_left / 2},{plot_height / 2})" text-anchor="middle" font-size="12" font-family="sans-serif">Stay log-odds</text>',
        f'<text x="{plot_width / 2}" y="{plot_height - 20}" text-anchor="middle" font-size="12" font-family="sans-serif">Trials back</text>',
        f'<line x1="{margin_left}" y1="{plot_height - margin_bottom}" x2="{plot_width - margin_right}" y2="{plot_height - margin_bottom}" stroke="#000"/>',
        f'<line x1="{margin_left}" y1="{margin_top}" x2="{margin_left}" y2="{plot_height - margin_bottom}" stroke="#000"/>',
        f'<line x1="{margin_left}" y1="{scale_y(0):.2f}" x2="{plot_width - margin_right}" y2="{scale_y(0):.2f}" stroke="#bbbbbb"/>',
=======
        f'<text x="{plot_width / 2}" y="24" text-anchor="middle" font-size="16" font-family="sans-serif">{title}</text>',
        f'<text x="{margin_left / 2}" y="{plot_height / 2}" transform="rotate(-90 {margin_left / 2},{plot_height / 2})" text-anchor="middle" font-size="12" font-family="sans-serif">Coefficient</text>',
        f'<line x1="{margin_left}" y1="{plot_height - margin_bottom}" x2="{plot_width - margin_right}" y2="{plot_height - margin_bottom}" stroke="#000"/>',
        f'<line x1="{margin_left}" y1="{margin_top}" x2="{margin_left}" y2="{plot_height - margin_bottom}" stroke="#000"/>',
>>>>>>> 4f62416e
    ]

    for tick in y_ticks:
        y = scale_y(tick)
        svg_parts.append(
            f'<line x1="{margin_left}" y1="{y:.2f}" x2="{plot_width - margin_right}" y2="{y:.2f}" stroke="#e0e0e0" stroke-dasharray="4 4"/>'
        )
        svg_parts.append(
            f'<text x="{margin_left - 10}" y="{y + 4:.2f}" text-anchor="end" font-size="11" font-family="sans-serif">{_format_float(tick)}</text>'
        )

<<<<<<< HEAD
    for idx, (key, _, color, dash) in enumerate(combos):
        coeffs = values[idx]
        if not coeffs:
            continue
        coords = " ".join(f"{x_coords[i]:.2f},{scale_y(val):.2f}" for i, val in enumerate(coeffs))
        dash_attr = f' stroke-dasharray="{dash}"' if dash else ""
        svg_parts.append(
            f'<polyline fill="none" stroke="{color}" stroke-width="2"{dash_attr} points="{coords}"/>'
        )
        for i, val in enumerate(coeffs):
=======
    for idx, (label, values) in enumerate(usable):
        color = COLOR_PALETTE[idx % len(COLOR_PALETTE)]
        coords = " ".join(f"{x_coords[i]:.2f},{scale_y(val):.2f}" for i, val in enumerate(values))
        svg_parts.append(
            f'<polyline fill="none" stroke="{color}" stroke-width="2" points="{coords}"/>'
        )
        for i, val in enumerate(values):
>>>>>>> 4f62416e
            svg_parts.append(
                f'<circle cx="{x_coords[i]:.2f}" cy="{scale_y(val):.2f}" r="3" fill="{color}"/>'
            )

<<<<<<< HEAD
    legend_x = plot_width - margin_right + 5
    legend_y = margin_top
    for idx, (_, legend_label, color, dash) in enumerate(combos):
        dash_attr = f' stroke-dasharray="{dash}"' if dash else ""
        svg_parts.append(
            f'<line x1="{legend_x}" y1="{legend_y + idx * 18}" x2="{legend_x + 18}" y2="{legend_y + idx * 18}" stroke="{color}" stroke-width="2"{dash_attr}/>'
        )
        svg_parts.append(
            f'<text x="{legend_x + 22}" y="{legend_y + idx * 18 + 4}" font-size="11" font-family="sans-serif">{legend_label}</text>'
=======
    legend_x = margin_left + 10
    legend_y = margin_top + 10
    for idx, (label, _) in enumerate(usable):
        color = COLOR_PALETTE[idx % len(COLOR_PALETTE)]
        svg_parts.append(
            f'<rect x="{legend_x}" y="{legend_y + idx * 18}" width="12" height="12" fill="{color}"/>'
        )
        svg_parts.append(
            f'<text x="{legend_x + 18}" y="{legend_y + idx * 18 + 10}" font-size="11" font-family="sans-serif">{label}</text>'
>>>>>>> 4f62416e
        )

    for i, x in enumerate(x_coords):
        svg_parts.append(
<<<<<<< HEAD
            f'<text x="{x:.2f}" y="{plot_height - margin_bottom + 16}" text-anchor="middle" font-size="11" font-family="sans-serif">{i + 1}</text>'
=======
            f'<text x="{x:.2f}" y="{plot_height - margin_bottom + 18}" text-anchor="middle" font-size="11" font-family="sans-serif">lag {i + 1}</text>'
>>>>>>> 4f62416e
        )

    svg_parts.append("</svg>")

    out_path.parent.mkdir(parents=True, exist_ok=True)
    out_path.write_text("\n".join(svg_parts), encoding="utf-8")


def collect_runs(run_dir: Path) -> List[Mapping[str, object]]:
    runs: List[Mapping[str, object]] = []
    for subdir in sorted(run_dir.iterdir()):
        if not subdir.is_dir():
            continue
        history_path = subdir / "history.json"
        metrics_path = subdir / "metrics.json"
        if not (history_path.exists() and metrics_path.exists()):
            continue
        runs.append(
            {
                "label": subdir.name.replace("_", " ").title(),
                "history": load_history(history_path),
                "metrics": load_metrics(metrics_path),
            }
        )
    if not runs:
        raise FileNotFoundError(
            f"No runs with history.json/metrics.json found under {run_dir}"
        )
    return runs


def main() -> None:
    parser = argparse.ArgumentParser(description=__doc__)
    parser.add_argument(
        "run_dir",
        type=Path,
        help="Directory containing subfolders for each model (e.g. results/synthetic_run1).",
    )
    parser.add_argument(
        "--out-dir",
        type=Path,
        default=Path("fig"),
        help="Directory where SVG figures will be written (default: fig).",
    )
    parser.add_argument(
        "--prefix",
        default=None,
        help="Optional filename prefix for generated plots (defaults to run directory name).",
    )
    args = parser.parse_args()

    runs = collect_runs(args.run_dir)
    prefix = args.prefix or args.run_dir.name

    line_plot(
        runs,
        metric="train_nll",
        title="Training Negative Log-Likelihood",
        ylabel="NLL",
        out_path=args.out_dir / f"{prefix}_train_nll.svg",
    )
    line_plot(
        runs,
        metric="train_accuracy",
        title="Training Action Accuracy",
        ylabel="Accuracy",
        out_path=args.out_dir / f"{prefix}_train_accuracy.svg",
    )
    bar_chart(
        runs,
        metric="phase_accuracy",
        title="Phase Accuracy (Train/Test)",
        ylabel="Accuracy",
        out_path=args.out_dir / f"{prefix}_phase_accuracy.svg",
    )
    bar_chart(
        runs,
        metric="accuracy",
        title="Action Accuracy (Train/Test)",
        ylabel="Accuracy",
        out_path=args.out_dir / f"{prefix}_action_accuracy.svg",
    )

    trial_history_path = args.run_dir / "trial_history.json"
    if trial_history_path.exists():
        history = load_trial_history(trial_history_path)
<<<<<<< HEAD
        series = history.get("series")
        lags = int(history.get("lags", 0))
        if isinstance(series, Sequence) and lags > 0:
            for entry in series:
                if not isinstance(entry, Mapping):
                    continue
                label = str(entry.get("label", "Series"))
                slug = _slugify(label)
                out_path = args.out_dir / f"{prefix}_trial_history_{slug}.svg"
                plot_trial_history_panel(entry, lags=lags, out_path=out_path)
=======
        plot_trial_history(
            history,
            metric="reward",
            title="Trial-history regression (reward)",
            out_path=args.out_dir / f"{prefix}_trial_history_reward.svg",
        )
        plot_trial_history(
            history,
            metric="choice",
            title="Trial-history regression (choice)",
            out_path=args.out_dir / f"{prefix}_trial_history_choice.svg",
        )
        plot_trial_history(
            history,
            metric="interaction",
            title="Trial-history regression (choice × reward)",
            out_path=args.out_dir / f"{prefix}_trial_history_interaction.svg",
        )
>>>>>>> 4f62416e


if __name__ == "__main__":  # pragma: no cover - CLI entry point
    main()<|MERGE_RESOLUTION|>--- conflicted
+++ resolved
@@ -268,55 +268,6 @@
     out_path.write_text("\n".join(svg_parts), encoding="utf-8")
 
 
-<<<<<<< HEAD
-def _slugify(label: str) -> str:
-    cleaned = re.sub(r"[^0-9a-zA-Z]+", "_", label.lower()).strip("_")
-    return cleaned or "series"
-
-
-def plot_trial_history_panel(entry: Mapping[str, object], *, lags: int, out_path: Path) -> None:
-    combos = [
-        ("common_reward", "Common reward", "#E45756", None),
-        ("common_omission", "Common omission", "#E45756", "6 3"),
-        ("rare_reward", "Rare reward", "#4C78A8", None),
-        ("rare_omission", "Rare omission", "#4C78A8", "6 3"),
-    ]
-
-    values = []
-    for key, _, _, _ in combos:
-        seq = entry.get(key)
-        if isinstance(seq, Sequence):
-            values.append([float(v) for v in seq])
-        else:
-            values.append([])
-
-    if not any(series for series in values):
-        return
-
-    plot_width = 480
-    plot_height = 320
-    margin_left, margin_right = 70, 40
-    margin_top, margin_bottom = 45, 60
-    inner_width = plot_width - margin_left - margin_right
-    inner_height = plot_height - margin_top - margin_bottom
-
-    if lags <= 0:
-        return
-
-    if lags == 1:
-        x_coords = [margin_left + inner_width / 2]
-    else:
-        x_coords = [margin_left + inner_width * idx / (lags - 1) for idx in range(lags)]
-
-    abs_max = 0.0
-    for series in values:
-        for coeff in series:
-            abs_max = max(abs_max, abs(coeff))
-    if math.isclose(abs_max, 0.0):
-        abs_max = 1.0
-    y_max = abs_max * 1.05
-    y_min = -y_max
-=======
 def plot_trial_history(
     history: Mapping[str, object],
     metric: str,
@@ -359,7 +310,6 @@
     if math.isclose(y_min, y_max):
         y_min -= 0.5
         y_max += 0.5
->>>>>>> 4f62416e
 
     def scale_y(value: float) -> float:
         return plot_height - margin_bottom - (value - y_min) / (y_max - y_min) * inner_height
@@ -369,19 +319,10 @@
     svg_parts = [
         f'<svg xmlns="http://www.w3.org/2000/svg" width="{plot_width}" height="{plot_height}">',
         f'<rect x="0" y="0" width="100%" height="100%" fill="#ffffff"/>',
-<<<<<<< HEAD
-        f'<text x="{plot_width / 2}" y="24" text-anchor="middle" font-size="16" font-family="sans-serif">{entry.get("label", "Series")}</text>',
-        f'<text x="{margin_left / 2}" y="{plot_height / 2}" transform="rotate(-90 {margin_left / 2},{plot_height / 2})" text-anchor="middle" font-size="12" font-family="sans-serif">Stay log-odds</text>',
-        f'<text x="{plot_width / 2}" y="{plot_height - 20}" text-anchor="middle" font-size="12" font-family="sans-serif">Trials back</text>',
-        f'<line x1="{margin_left}" y1="{plot_height - margin_bottom}" x2="{plot_width - margin_right}" y2="{plot_height - margin_bottom}" stroke="#000"/>',
-        f'<line x1="{margin_left}" y1="{margin_top}" x2="{margin_left}" y2="{plot_height - margin_bottom}" stroke="#000"/>',
-        f'<line x1="{margin_left}" y1="{scale_y(0):.2f}" x2="{plot_width - margin_right}" y2="{scale_y(0):.2f}" stroke="#bbbbbb"/>',
-=======
         f'<text x="{plot_width / 2}" y="24" text-anchor="middle" font-size="16" font-family="sans-serif">{title}</text>',
         f'<text x="{margin_left / 2}" y="{plot_height / 2}" transform="rotate(-90 {margin_left / 2},{plot_height / 2})" text-anchor="middle" font-size="12" font-family="sans-serif">Coefficient</text>',
         f'<line x1="{margin_left}" y1="{plot_height - margin_bottom}" x2="{plot_width - margin_right}" y2="{plot_height - margin_bottom}" stroke="#000"/>',
         f'<line x1="{margin_left}" y1="{margin_top}" x2="{margin_left}" y2="{plot_height - margin_bottom}" stroke="#000"/>',
->>>>>>> 4f62416e
     ]
 
     for tick in y_ticks:
@@ -393,18 +334,6 @@
             f'<text x="{margin_left - 10}" y="{y + 4:.2f}" text-anchor="end" font-size="11" font-family="sans-serif">{_format_float(tick)}</text>'
         )
 
-<<<<<<< HEAD
-    for idx, (key, _, color, dash) in enumerate(combos):
-        coeffs = values[idx]
-        if not coeffs:
-            continue
-        coords = " ".join(f"{x_coords[i]:.2f},{scale_y(val):.2f}" for i, val in enumerate(coeffs))
-        dash_attr = f' stroke-dasharray="{dash}"' if dash else ""
-        svg_parts.append(
-            f'<polyline fill="none" stroke="{color}" stroke-width="2"{dash_attr} points="{coords}"/>'
-        )
-        for i, val in enumerate(coeffs):
-=======
     for idx, (label, values) in enumerate(usable):
         color = COLOR_PALETTE[idx % len(COLOR_PALETTE)]
         coords = " ".join(f"{x_coords[i]:.2f},{scale_y(val):.2f}" for i, val in enumerate(values))
@@ -412,22 +341,10 @@
             f'<polyline fill="none" stroke="{color}" stroke-width="2" points="{coords}"/>'
         )
         for i, val in enumerate(values):
->>>>>>> 4f62416e
             svg_parts.append(
                 f'<circle cx="{x_coords[i]:.2f}" cy="{scale_y(val):.2f}" r="3" fill="{color}"/>'
             )
 
-<<<<<<< HEAD
-    legend_x = plot_width - margin_right + 5
-    legend_y = margin_top
-    for idx, (_, legend_label, color, dash) in enumerate(combos):
-        dash_attr = f' stroke-dasharray="{dash}"' if dash else ""
-        svg_parts.append(
-            f'<line x1="{legend_x}" y1="{legend_y + idx * 18}" x2="{legend_x + 18}" y2="{legend_y + idx * 18}" stroke="{color}" stroke-width="2"{dash_attr}/>'
-        )
-        svg_parts.append(
-            f'<text x="{legend_x + 22}" y="{legend_y + idx * 18 + 4}" font-size="11" font-family="sans-serif">{legend_label}</text>'
-=======
     legend_x = margin_left + 10
     legend_y = margin_top + 10
     for idx, (label, _) in enumerate(usable):
@@ -437,16 +354,11 @@
         )
         svg_parts.append(
             f'<text x="{legend_x + 18}" y="{legend_y + idx * 18 + 10}" font-size="11" font-family="sans-serif">{label}</text>'
->>>>>>> 4f62416e
         )
 
     for i, x in enumerate(x_coords):
         svg_parts.append(
-<<<<<<< HEAD
-            f'<text x="{x:.2f}" y="{plot_height - margin_bottom + 16}" text-anchor="middle" font-size="11" font-family="sans-serif">{i + 1}</text>'
-=======
             f'<text x="{x:.2f}" y="{plot_height - margin_bottom + 18}" text-anchor="middle" font-size="11" font-family="sans-serif">lag {i + 1}</text>'
->>>>>>> 4f62416e
         )
 
     svg_parts.append("</svg>")
@@ -533,18 +445,6 @@
     trial_history_path = args.run_dir / "trial_history.json"
     if trial_history_path.exists():
         history = load_trial_history(trial_history_path)
-<<<<<<< HEAD
-        series = history.get("series")
-        lags = int(history.get("lags", 0))
-        if isinstance(series, Sequence) and lags > 0:
-            for entry in series:
-                if not isinstance(entry, Mapping):
-                    continue
-                label = str(entry.get("label", "Series"))
-                slug = _slugify(label)
-                out_path = args.out_dir / f"{prefix}_trial_history_{slug}.svg"
-                plot_trial_history_panel(entry, lags=lags, out_path=out_path)
-=======
         plot_trial_history(
             history,
             metric="reward",
@@ -563,7 +463,6 @@
             title="Trial-history regression (choice × reward)",
             out_path=args.out_dir / f"{prefix}_trial_history_interaction.svg",
         )
->>>>>>> 4f62416e
 
 
 if __name__ == "__main__":  # pragma: no cover - CLI entry point
